--- conflicted
+++ resolved
@@ -4,7 +4,6 @@
 import 'package:cnn/features/Auth/controller/auth_controller_updated.dart';
 import 'package:cnn/features/Auth/screens/login_page.dart';
 import 'package:cnn/features/cattle/screens/cattle_owned_screen.dart';
-import 'package:cnn/features/Auth/screens/login_page.dart';
 import 'package:cnn/home.dart';
 import 'package:cnn/features/Specifation/screens/specification_with_controller.dart';
 import 'package:cnn/features/registration/screen/reg_screen.dart';
@@ -31,17 +30,12 @@
       await authController.signOut();
 
       // Close loading dialog
-      if (context.mounted) {
-<<<<<<< HEAD
-=======
-        Navigator.of(context).pop();
-      }
+      if (context.mounted) Navigator.of(context).pop();
 
       print('✅ Logout successful, navigating to login...');
 
       // Navigate to login page and clear navigation stack
       if (context.mounted) {
->>>>>>> d5eacab0
         Navigator.of(context).pushNamedAndRemoveUntil(
           LoginPage.routeName,
           (route) => false,
@@ -129,6 +123,7 @@
               title: 'Profile',
               onTap: () {
                 Navigator.pop(context);
+                Navigator.pushNamed(context, '/profile');
               },
             ),
 
@@ -209,7 +204,10 @@
             _drawerItem(
               icon: Icons.settings,
               title: 'Settings',
-              onTap: () => Navigator.pop(context),
+              onTap: () {
+                Navigator.pop(context);
+                Navigator.pushNamed(context, '/settings');
+              },
             ),
             _drawerItem(
               icon: Icons.help_outline,
