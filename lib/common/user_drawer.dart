--- conflicted
+++ resolved
@@ -4,14 +4,10 @@
 import 'package:cnn/features/Auth/controller/auth_controller_updated.dart';
 import 'package:cnn/features/Auth/screens/login_page.dart';
 import 'package:cnn/features/cattle/screens/cattle_owned_screen.dart';
-<<<<<<< HEAD
 import 'package:cnn/home.dart';
 import 'package:cnn/features/Specifation/screens/specification_with_controller.dart';
 import 'package:cnn/features/registration/screen/reg_screen.dart';
 import 'package:cnn/features/health/screen/health.dart';
-=======
-import 'package:supabase_flutter/supabase_flutter.dart';
->>>>>>> 0c000a52
 
 class UserDrawer extends ConsumerStatefulWidget {
   const UserDrawer({super.key});
@@ -34,7 +30,7 @@
     try {
       final authController = ref.read(authControllerProvider);
       final currentUserId = await authController.getCurrentUserId();
-      
+
       if (currentUserId == null) {
         setState(() {
           _userName = 'Guest User';
@@ -44,7 +40,7 @@
       }
 
       print('🔍 Loading user data for ID: $currentUserId');
-      
+
       // Fetch user details from Supabase User_details table
       final supabase = Supabase.instance.client;
       final response = await supabase
@@ -62,7 +58,9 @@
         });
         print('✅ User data loaded: Name=${_userName}, Phone=${_userPhone}');
       } else {
-        print('⚠️ No user details found in database for user ID: $currentUserId');
+        print(
+          '⚠️ No user details found in database for user ID: $currentUserId',
+        );
         setState(() {
           _userName = 'User Details Missing';
           _userPhone = 'Please update profile';
@@ -80,14 +78,12 @@
   Future<void> _logout(BuildContext context, WidgetRef ref) async {
     try {
       print('🚪 Starting logout process...');
-      
+
       // Show loading dialog
       showDialog(
         context: context,
         barrierDismissible: false,
-        builder: (context) => const Center(
-          child: CircularProgressIndicator(),
-        ),
+        builder: (context) => const Center(child: CircularProgressIndicator()),
       );
 
       // Use our auth controller to sign out
@@ -101,18 +97,17 @@
 
       // Navigate to login page and clear navigation stack
       if (context.mounted) {
-        Navigator.of(context).pushNamedAndRemoveUntil(
-          LoginPage.routeName,
-          (route) => false,
-        );
+        Navigator.of(
+          context,
+        ).pushNamedAndRemoveUntil(LoginPage.routeName, (route) => false);
       }
     } catch (e) {
       print('❌ Error during logout: $e');
-      
+
       // Close loading dialog if it's still open
       if (context.mounted) {
         Navigator.of(context).pop();
-        
+
         ScaffoldMessenger.of(context).showSnackBar(
           SnackBar(
             content: Text('Error during logout: ${e.toString()}'),
@@ -127,9 +122,7 @@
   Widget build(BuildContext context) {
     return Drawer(
       child: Container(
-        decoration: const BoxDecoration(
-          gradient: AppTheme.backgroundGradient,
-        ),
+        decoration: const BoxDecoration(gradient: AppTheme.backgroundGradient),
         child: ListView(
           padding: EdgeInsets.zero,
           children: [
@@ -206,7 +199,10 @@
               title: 'Animal Registration',
               onTap: () {
                 Navigator.pop(context);
-                Navigator.pushNamed(context, AnimalRegistrationScreen.routeName);
+                Navigator.pushNamed(
+                  context,
+                  AnimalRegistrationScreen.routeName,
+                );
               },
             ),
             _drawerItem(
@@ -247,7 +243,11 @@
                         color: AppTheme.primaryGreen.withOpacity(0.1),
                         borderRadius: BorderRadius.circular(8),
                       ),
-                      child: const Icon(Icons.pets, color: AppTheme.primaryGreen, size: 20),
+                      child: const Icon(
+                        Icons.pets,
+                        color: AppTheme.primaryGreen,
+                        size: 20,
+                      ),
                     ),
                     const SizedBox(width: 12),
                     Expanded(
@@ -256,11 +256,19 @@
                         children: [
                           Text('Cattles Owned', style: AppTheme.labelLarge),
                           const SizedBox(height: 6),
-                          Text('5 Cattles', style: AppTheme.bodyMedium.copyWith(color: AppTheme.textPrimary)),
+                          Text(
+                            '5 Cattles',
+                            style: AppTheme.bodyMedium.copyWith(
+                              color: AppTheme.textPrimary,
+                            ),
+                          ),
                         ],
                       ),
                     ),
-                    const Icon(Icons.chevron_right, color: AppTheme.textSecondary),
+                    const Icon(
+                      Icons.chevron_right,
+                      color: AppTheme.textSecondary,
+                    ),
                   ],
                 ),
               ),
@@ -325,9 +333,7 @@
           ),
         ),
         onTap: onTap,
-        shape: RoundedRectangleBorder(
-          borderRadius: BorderRadius.circular(12),
-        ),
+        shape: RoundedRectangleBorder(borderRadius: BorderRadius.circular(12)),
       ),
     );
   }
